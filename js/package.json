{
  "name": "@avalabs/hw-app-avalanche",
  "author": "Zondax AG",
  "license": "Apache-2.0",
  "version": "0.6.8",
  "description": "Node API for Avalanche App (Ledger Nano S/X/S+)",
  "main": "./dist/index.js",
  "module": "./esm/index.js",
  "typings": "./dist/index.d.ts",
  "types": "./dist/index.d.ts",
  "homepage": "https://github.com/ava-labs/ledger-avalanche",
  "repository": {
    "type": "git",
    "url": "git+https://github.com/ava-labs/ledger-avalanche.git"
  },
  "keywords": [
    "Zondax",
    "Ledger",
    "Avalanche",
    "Javascript"
  ],
  "scripts": {
    "build": "rollup -c",
    "prettier": "prettier --write ./"
  },
  "bugs": {
    "url": "https://github.com/ava-labs/ledger-avalanche/issues"
  },
  "dependencies": {
<<<<<<< HEAD
    "@ledgerhq/hw-app-eth": "^6.32.0",
    "@ledgerhq/hw-transport": "^6.27.5",
    "bs58": "^5.0.0",
    "sha3": "^2.1.4"
  },
  "devDependencies": {
    "@types/bs58": "^4.0.1",
    "@types/ledgerhq__hw-transport": "^4.21.3",
    "@typescript-eslint/eslint-plugin": "^5.38.1",
    "@typescript-eslint/parser": "^5.38.1",
    "bip32": "^4.0.0",
    "bip39": "^3.0.4",
    "core-js": "^3.11.1",
    "crypto-js": "4.1.1",
    "eslint": "^8.24.0",
    "eslint-config-prettier": "^8.3.0",
    "eslint-plugin-import": "^2.20.2",
    "eslint-plugin-jest": "^27.0.4",
    "eslint-plugin-prettier": "^4.2.1",
    "jest": "^29.1.2",
    "prettier": "^2.0.4",
    "semantic-release": "^20.1.1",
    "typescript": "^4.2.4"
=======
    "@ledgerhq/cryptoassets": "6.37.0",
    "@ledgerhq/hw-app-eth": "6.29.7",
    "@ledgerhq/hw-transport": "6.28.1",
    "bs58": "5.0.0",
    "sha3": "2.1.4"
  },
  "devDependencies": {
    "@types/bs58": "4.0.1",
    "@types/ledgerhq__hw-transport": "4.21.4",
    "@typescript-eslint/eslint-plugin": "5.38.1",
    "@typescript-eslint/parser": "5.38.1",
    "bip32": "3.1.0",
    "bip39": "3.0.4",
    "core-js": "3.11.1",
    "crypto-js": "4.1.1",
    "esbuild": "0.16.3",
    "eslint": "8.24.0",
    "eslint-config-prettier": "8.3.0",
    "eslint-plugin-import": "2.20.2",
    "eslint-plugin-jest": "27.0.4",
    "eslint-plugin-prettier": "4.2.1",
    "jest": "29.1.2",
    "prettier": "2.8.3",
    "rollup": "3.7.0",
    "rollup-plugin-dts": "5.0.0",
    "rollup-plugin-esbuild": "5.0.0",
    "semantic-release": "19.0.5",
    "typescript": "4.2.4"
>>>>>>> 6b14c34a
  },
  "moduleDirectories": [
    "node_modules",
    "dist"
  ],
  "postcss": {
    "plugins": {
      "autoprefixer": {}
    }
  },
  "browserslist": [
    "> 1%",
    "last 2 versions"
  ],
  "publishConfig": {
    "access": "public"
  }
}<|MERGE_RESOLUTION|>--- conflicted
+++ resolved
@@ -13,12 +13,7 @@
     "type": "git",
     "url": "git+https://github.com/ava-labs/ledger-avalanche.git"
   },
-  "keywords": [
-    "Zondax",
-    "Ledger",
-    "Avalanche",
-    "Javascript"
-  ],
+  "keywords": ["Zondax", "Ledger", "Avalanche", "Javascript"],
   "scripts": {
     "build": "rollup -c",
     "prettier": "prettier --write ./"
@@ -27,74 +22,41 @@
     "url": "https://github.com/ava-labs/ledger-avalanche/issues"
   },
   "dependencies": {
-<<<<<<< HEAD
     "@ledgerhq/hw-app-eth": "^6.32.0",
-    "@ledgerhq/hw-transport": "^6.27.5",
+    "@ledgerhq/hw-transport": "6.28.1",
     "bs58": "^5.0.0",
     "sha3": "^2.1.4"
   },
   "devDependencies": {
     "@types/bs58": "^4.0.1",
-    "@types/ledgerhq__hw-transport": "^4.21.3",
+    "@types/ledgerhq__hw-transport": "^4.21.4",
     "@typescript-eslint/eslint-plugin": "^5.38.1",
     "@typescript-eslint/parser": "^5.38.1",
     "bip32": "^4.0.0",
     "bip39": "^3.0.4",
     "core-js": "^3.11.1",
     "crypto-js": "4.1.1",
+    "esbuild": "0.16.3",
     "eslint": "^8.24.0",
     "eslint-config-prettier": "^8.3.0",
     "eslint-plugin-import": "^2.20.2",
     "eslint-plugin-jest": "^27.0.4",
     "eslint-plugin-prettier": "^4.2.1",
     "jest": "^29.1.2",
-    "prettier": "^2.0.4",
+    "prettier": "^2.8.3",
+    "rollup": "^3.7.0",
+    "rollup-plugin-dts": "^5.0.0",
+    "rollup-plugin-esbuild": "^5.0.0",
     "semantic-release": "^20.1.1",
     "typescript": "^4.2.4"
-=======
-    "@ledgerhq/cryptoassets": "6.37.0",
-    "@ledgerhq/hw-app-eth": "6.29.7",
-    "@ledgerhq/hw-transport": "6.28.1",
-    "bs58": "5.0.0",
-    "sha3": "2.1.4"
   },
-  "devDependencies": {
-    "@types/bs58": "4.0.1",
-    "@types/ledgerhq__hw-transport": "4.21.4",
-    "@typescript-eslint/eslint-plugin": "5.38.1",
-    "@typescript-eslint/parser": "5.38.1",
-    "bip32": "3.1.0",
-    "bip39": "3.0.4",
-    "core-js": "3.11.1",
-    "crypto-js": "4.1.1",
-    "esbuild": "0.16.3",
-    "eslint": "8.24.0",
-    "eslint-config-prettier": "8.3.0",
-    "eslint-plugin-import": "2.20.2",
-    "eslint-plugin-jest": "27.0.4",
-    "eslint-plugin-prettier": "4.2.1",
-    "jest": "29.1.2",
-    "prettier": "2.8.3",
-    "rollup": "3.7.0",
-    "rollup-plugin-dts": "5.0.0",
-    "rollup-plugin-esbuild": "5.0.0",
-    "semantic-release": "19.0.5",
-    "typescript": "4.2.4"
->>>>>>> 6b14c34a
-  },
-  "moduleDirectories": [
-    "node_modules",
-    "dist"
-  ],
+  "moduleDirectories": ["node_modules", "dist"],
   "postcss": {
     "plugins": {
       "autoprefixer": {}
     }
   },
-  "browserslist": [
-    "> 1%",
-    "last 2 versions"
-  ],
+  "browserslist": ["> 1%", "last 2 versions"],
   "publishConfig": {
     "access": "public"
   }
