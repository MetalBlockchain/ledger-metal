--- conflicted
+++ resolved
@@ -371,21 +371,6 @@
         let mut buffer = [0; u64::FORMATTED_SIZE_DECIMAL + 2];
         let num_addresses = self.rewards_owner.addresses.len() as u8;
 
-<<<<<<< HEAD
-        match item_n {
-            // render rewards
-            x @ 0.. if x < num_addresses => {
-                self.render_rewards_to(x as usize, title, message, page)
-            }
-            x if x == num_addresses => {
-                let label = pic_str!(b"Fee(METAL)");
-                title[..label.len()].copy_from_slice(label);
-
-                let fee = self.fee().map_err(|_| ViewError::Unknown)?;
-                let fee_buff =
-                    nano_avax_to_fp_str(fee, &mut buffer[..]).map_err(|_| ViewError::Unknown)?;
-                handle_ui_message(fee_buff, message, page)
-=======
         match_ranges! {
             match item_n alias x {
                 // render rewards
@@ -393,7 +378,7 @@
                     self.render_rewards_to(x as usize, title, message, page)
                 }
                 until 1 => {
-                    let label = pic_str!(b"Fee(AVAX)");
+                    let label = pic_str!(b"Fee(METAL)");
                     title[..label.len()].copy_from_slice(label);
 
                     let fee = self.fee().map_err(|_| ViewError::Unknown)?;
@@ -402,7 +387,6 @@
                     handle_ui_message(fee_buff, message, page)
                 }
                 _ => Err(ViewError::NoData),
->>>>>>> e8d7947b
             }
         }
     }
