--- conflicted
+++ resolved
@@ -231,13 +231,8 @@
                 let (op, idx) = self.op_with_item(x).map_err(|_| ViewError::NoData)?;
                 op.render_item(idx, title, message, page)
             }
-<<<<<<< HEAD
-            x if x == self.num_items() as u8 - 2 => {
+            x if x == self.num_items()? - 2 => {
                 let title_content = pic_str!(b"Fee(METAL)");
-=======
-            x if x == self.num_items()? - 2 => {
-                let title_content = pic_str!(b"Fee(AVAX)");
->>>>>>> e8d7947b
                 title[..title_content.len()].copy_from_slice(title_content);
 
                 let mut buffer = [0; u64::FORMATTED_SIZE_DECIMAL + 2];
