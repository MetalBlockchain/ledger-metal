---
source: app/src/parser/transactions.rs
expression: reduced
input_file: app/src/parser/testvectors/create_subnet.json
---
[
    "CreateSubnet": "transaction",
<<<<<<< HEAD
    "Owner address": "1mg47uqd7stkvqrp57ds7m28txra45u2un5p6pc",
    "Fee(METAL)": "2000.001",
=======
    "Owner address": "local1mg47uqd7stkvqrp57ds7m28txra45u2uzkta8n",
    "Fee(AVAX)": "2000.001",
>>>>>>> e8d7947b
]<|MERGE_RESOLUTION|>--- conflicted
+++ resolved
@@ -5,11 +5,6 @@
 ---
 [
     "CreateSubnet": "transaction",
-<<<<<<< HEAD
-    "Owner address": "1mg47uqd7stkvqrp57ds7m28txra45u2un5p6pc",
+    "Owner address": "local1mg47uqd7stkvqrp57ds7m28txra45u2uzkta8n",
     "Fee(METAL)": "2000.001",
-=======
-    "Owner address": "local1mg47uqd7stkvqrp57ds7m28txra45u2uzkta8n",
-    "Fee(AVAX)": "2000.001",
->>>>>>> e8d7947b
 ]